// Copyright 2016 PingCAP, Inc.
//
// Licensed under the Apache License, Version 2.0 (the "License");
// you may not use this file except in compliance with the License.
// You may obtain a copy of the License at
//
//     http://www.apache.org/licenses/LICENSE-2.0
//
// Unless required by applicable law or agreed to in writing, software
// distributed under the License is distributed on an "AS IS" BASIS,
// See the License for the specific language governing permissions and
// limitations under the License.

package mocktikv

import (
	"sync"
	"time"

	"github.com/pingcap/kvproto/pkg/metapb"
	"github.com/pingcap/pd/pd-client"
	"golang.org/x/net/context"
)

// Use global variables to prevent pdClients from creating duplicate timestamps.
var tsMu = struct {
	sync.Mutex
	physicalTS int64
	logicalTS  int64
}{}

type pdClient struct {
	cluster *Cluster
}

// NewPDClient creates a mock pd.Client that uses local timestamp and meta data
// from a Cluster.
func NewPDClient(cluster *Cluster) pd.Client {
	return &pdClient{
		cluster: cluster,
	}
}

func (c *pdClient) GetClusterID(ctx context.Context) uint64 {
	return 1
}

func (c *pdClient) GetTS(context.Context) (int64, int64, error) {
	tsMu.Lock()
	defer tsMu.Unlock()

	ts := time.Now().UnixNano() / int64(time.Millisecond)
	if tsMu.physicalTS >= ts {
		tsMu.logicalTS++
	} else {
		tsMu.physicalTS = ts
		tsMu.logicalTS = 0
	}
	return tsMu.physicalTS, tsMu.logicalTS, nil
}

func (c *pdClient) GetTSAsync(ctx context.Context) pd.TSFuture {
	return &mockTSFuture{c, ctx}
}

type mockTSFuture struct {
	pdc *pdClient
	ctx context.Context
}

func (m *mockTSFuture) Wait() (int64, int64, error) {
	return m.pdc.GetTS(m.ctx)
}

func (c *pdClient) GetRegion(ctx context.Context, key []byte) (*metapb.Region, *metapb.Peer, error) {
	region, peer := c.cluster.GetRegionByKey(key)
	return region, peer, nil
}

func (c *pdClient) GetPrevRegion(context.Context, []byte) (*metapb.Region, *metapb.Peer, error) {
	panic("unimplemented")
}

func (c *pdClient) GetRegionByID(ctx context.Context, regionID uint64) (*metapb.Region, *metapb.Peer, error) {
	region, peer := c.cluster.GetRegionByID(regionID)
	return region, peer, nil
}

func (c *pdClient) GetStore(ctx context.Context, storeID uint64) (*metapb.Store, error) {
	select {
	case <-ctx.Done():
		return nil, ctx.Err()
	default:
	}
	store := c.cluster.GetStore(storeID)
	return store, nil
}

func (c *pdClient) UpdateGCSafePoint(ctx context.Context, safePoint uint64) (uint64, error) {
<<<<<<< HEAD
	// TODO: Implement this?
	return safePoint, nil
=======
	panic("unimplemented")
>>>>>>> 67d75446
}

func (c *pdClient) Close() {
}<|MERGE_RESOLUTION|>--- conflicted
+++ resolved
@@ -97,12 +97,7 @@
 }
 
 func (c *pdClient) UpdateGCSafePoint(ctx context.Context, safePoint uint64) (uint64, error) {
-<<<<<<< HEAD
-	// TODO: Implement this?
-	return safePoint, nil
-=======
 	panic("unimplemented")
->>>>>>> 67d75446
 }
 
 func (c *pdClient) Close() {
